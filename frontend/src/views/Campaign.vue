--- conflicted
+++ resolved
@@ -62,8 +62,14 @@
               </b-button>
             </b-field>
             <b-field expanded v-if="canUnSchedule">
-              <b-button expanded @click="unscheduleCampaign" :loading="loading.campaigns" type="is-primary"
-                icon-left="clock-start" data-cy="btn-unschedule">
+              <b-button
+                expanded
+                @click="unscheduleCampaign"
+                :loading="loading.campaigns"
+                type="is-primary"
+                icon-left="clock-start"
+                data-cy="btn-unschedule"
+              >
                 {{ $t('campaigns.unSchedule') }}
               </b-button>
             </b-field>
@@ -989,12 +995,12 @@
     ...mapState(['serverConfig', 'loading', 'lists', 'templates']),
 
     canEdit() {
-<<<<<<< HEAD
-      return this.isNew || this.data.status === 'draft' || this.data.status === 'scheduled';
-=======
-      return this.isNew
-        || this.data.status === 'draft' || this.data.status === 'scheduled' || this.data.status === 'paused';
->>>>>>> 7153777b
+      return (
+        this.isNew ||
+        this.data.status === 'draft' ||
+        this.data.status === 'scheduled' ||
+        this.data.status === 'paused'
+      );
     },
 
     canEditWindow() {
