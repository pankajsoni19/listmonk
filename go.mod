module github.com/knadh/listmonk

go 1.20

require (
	github.com/Masterminds/sprig/v3 v3.2.3
	github.com/coreos/go-oidc/v3 v3.9.0
	github.com/disintegration/imaging v1.6.2
	github.com/emersion/go-message v0.16.0
	github.com/gdgvda/cron v0.2.0
	github.com/gofrs/uuid/v5 v5.0.0
	github.com/gorilla/feeds v1.1.1
	github.com/jmoiron/sqlx v1.3.5
	github.com/knadh/go-pop3 v0.3.0
	github.com/knadh/goyesql/v2 v2.2.0
	github.com/knadh/koanf/maps v0.1.1
	github.com/knadh/koanf/parsers/json v0.1.0
	github.com/knadh/koanf/parsers/toml v0.1.0
	github.com/knadh/koanf/providers/confmap v0.1.0
	github.com/knadh/koanf/providers/env v0.1.0
	github.com/knadh/koanf/providers/file v0.1.0
	github.com/knadh/koanf/providers/posflag v0.1.0
	github.com/knadh/koanf/providers/rawbytes v0.1.0
	github.com/knadh/koanf/v2 v2.0.1
	github.com/knadh/paginator v1.0.1
	github.com/knadh/smtppool v1.1.0
	github.com/knadh/stuffbin v1.1.0
	github.com/labstack/echo/v4 v4.11.4
	github.com/lib/pq v1.10.9
	github.com/paulbellamy/ratecounter v0.2.0
	github.com/rhnvrm/simples3 v0.8.3
	github.com/spf13/pflag v1.0.5
	github.com/yuin/goldmark v1.6.0
	github.com/zerodha/easyjson v1.0.0
	github.com/zerodha/simplesessions/stores/postgres/v3 v3.0.0
	github.com/zerodha/simplesessions/v3 v3.0.0
	golang.org/x/mod v0.17.0
	golang.org/x/oauth2 v0.13.0
	golang.org/x/text v0.21.0
	gopkg.in/volatiletech/null.v6 v6.0.0-20170828023728-0bef4e07ae1b
)

require (
	github.com/Masterminds/goutils v1.1.1 // indirect
	github.com/Masterminds/semver/v3 v3.2.0 // indirect
	github.com/benbjohnson/clock v1.3.0 // indirect
	github.com/emersion/go-textwrapper v0.0.0-20200911093747-65d896831594 // indirect
	github.com/fsnotify/fsnotify v1.6.0 // indirect
	github.com/go-jose/go-jose/v3 v3.0.3 // indirect
	github.com/golang-jwt/jwt v3.2.2+incompatible // indirect
	github.com/golang/protobuf v1.5.3 // indirect
	github.com/google/uuid v1.3.0 // indirect
	github.com/huandu/xstrings v1.4.0 // indirect
	github.com/imdario/mergo v0.3.14 // indirect
	github.com/josharian/intern v1.0.0 // indirect
	github.com/kr/pretty v0.3.1 // indirect
	github.com/labstack/gommon v0.4.2 // indirect
	github.com/mattn/go-colorable v0.1.13 // indirect
	github.com/mattn/go-isatty v0.0.20 // indirect
	github.com/mitchellh/copystructure v1.2.0 // indirect
	github.com/mitchellh/mapstructure v1.5.0 // indirect
	github.com/mitchellh/reflectwalk v1.0.2 // indirect
	github.com/pelletier/go-toml v1.9.5 // indirect
	github.com/shopspring/decimal v1.3.1 // indirect
	github.com/spf13/cast v1.5.0 // indirect
	github.com/valyala/bytebufferpool v1.0.0 // indirect
	github.com/valyala/fasttemplate v1.2.2 // indirect
<<<<<<< HEAD
	go.uber.org/ratelimit v0.3.1 // indirect
	golang.org/x/crypto v0.21.0 // indirect
=======
	golang.org/x/crypto v0.31.0 // indirect
>>>>>>> e2aa9c53
	golang.org/x/image v0.18.0 // indirect
	golang.org/x/net v0.33.0 // indirect
	golang.org/x/sys v0.28.0 // indirect
	golang.org/x/time v0.5.0 // indirect
	google.golang.org/appengine v1.6.8 // indirect
	google.golang.org/protobuf v1.33.0 // indirect
	gopkg.in/yaml.v2 v2.3.0 // indirect
)

replace github.com/imdario/mergo => github.com/imdario/mergo v0.3.8<|MERGE_RESOLUTION|>--- conflicted
+++ resolved
@@ -43,7 +43,6 @@
 require (
 	github.com/Masterminds/goutils v1.1.1 // indirect
 	github.com/Masterminds/semver/v3 v3.2.0 // indirect
-	github.com/benbjohnson/clock v1.3.0 // indirect
 	github.com/emersion/go-textwrapper v0.0.0-20200911093747-65d896831594 // indirect
 	github.com/fsnotify/fsnotify v1.6.0 // indirect
 	github.com/go-jose/go-jose/v3 v3.0.3 // indirect
@@ -65,12 +64,7 @@
 	github.com/spf13/cast v1.5.0 // indirect
 	github.com/valyala/bytebufferpool v1.0.0 // indirect
 	github.com/valyala/fasttemplate v1.2.2 // indirect
-<<<<<<< HEAD
-	go.uber.org/ratelimit v0.3.1 // indirect
-	golang.org/x/crypto v0.21.0 // indirect
-=======
 	golang.org/x/crypto v0.31.0 // indirect
->>>>>>> e2aa9c53
 	golang.org/x/image v0.18.0 // indirect
 	golang.org/x/net v0.33.0 // indirect
 	golang.org/x/sys v0.28.0 // indirect
