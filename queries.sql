-- subscribers
-- name: get-subscriber
-- Get a single subscriber by id or UUID or email.
SELECT * FROM subscribers WHERE
    CASE
        WHEN $1 > 0 THEN id = $1
        WHEN $2 != '' THEN uuid = $2::UUID
        WHEN $3 != '' THEN email = $3
    END;

-- name: has-subscriber-list
-- Used for checking access permission by list.
SELECT s.id AS subscriber_id,
    CASE
        WHEN EXISTS (SELECT 1 FROM subscriber_lists sl WHERE sl.subscriber_id = s.id AND sl.list_id = ANY($2))
        THEN TRUE
        ELSE FALSE
    END AS has
FROM subscribers s WHERE s.id = ANY($1);

-- name: get-subscribers-by-emails
-- Get subscribers by emails.
SELECT * FROM subscribers WHERE email=ANY($1);

-- name: get-subscriber-lists
WITH sub AS (
    SELECT id FROM subscribers WHERE CASE WHEN $1 > 0 THEN id = $1 ELSE uuid = $2 END
)
SELECT * FROM lists
    LEFT JOIN subscriber_lists ON (lists.id = subscriber_lists.list_id)
    WHERE subscriber_id = (SELECT id FROM sub)
    -- Optional list IDs or UUIDs to filter.
    AND (CASE WHEN CARDINALITY($3::INT[]) > 0 THEN lists.id = ANY($3::INT[])
          WHEN CARDINALITY($4::UUID[]) > 0 THEN lists.uuid = ANY($4::UUID[])
          ELSE TRUE
    END)
    AND (CASE WHEN $5 != '' THEN subscriber_lists.status = $5::subscription_status ELSE TRUE END)
    AND (CASE WHEN $6 != '' THEN lists.optin = $6::list_optin ELSE TRUE END)
    ORDER BY lists.id;

-- name: get-subscriber-lists-lazy
-- Get lists associations of subscribers given a list of subscriber IDs.
-- This query is used to lazy load given a list of subscriber IDs.
-- The query returns results in the same order as the given subscriber IDs, and for non-existent subscriber IDs,
-- the query still returns a row with 0 values. Thus, for lazy loading, the application simply iterate on the results in
-- the same order as the list of campaigns it would've queried and attach the results.
WITH subs AS (
    SELECT subscriber_id, JSON_AGG(
        ROW_TO_JSON(
            (SELECT l FROM (
                SELECT
                    subscriber_lists.status AS subscription_status,
                    subscriber_lists.created_at AS subscription_created_at,
                    subscriber_lists.updated_at AS subscription_updated_at,
                    subscriber_lists.meta AS subscription_meta,
                    lists.*
            ) l)
        )
    ) AS lists FROM lists
    LEFT JOIN subscriber_lists ON (subscriber_lists.list_id = lists.id)
    WHERE subscriber_lists.subscriber_id = ANY($1)
    GROUP BY subscriber_id
)
SELECT id as subscriber_id,
    COALESCE(s.lists, '[]') AS lists
    FROM (SELECT id FROM UNNEST($1) AS id) x
    LEFT JOIN subs AS s ON (s.subscriber_id = id)
    ORDER BY ARRAY_POSITION($1, id);

-- name: get-subscriptions
-- Retrieves all lists a subscriber is attached to.
-- if $3 is set to true, all lists are fetched including the subscriber's subscriptions.
-- subscription_status, and subscription_created_at are null in that case.
WITH sub AS (
    SELECT id FROM subscribers WHERE CASE WHEN $1 > 0 THEN id = $1 ELSE uuid = $2 END
)
SELECT lists.*,
    subscriber_lists.status as subscription_status,
    subscriber_lists.created_at as subscription_created_at,
    subscriber_lists.meta as subscription_meta
    FROM lists LEFT JOIN subscriber_lists
    ON (subscriber_lists.list_id = lists.id AND subscriber_lists.subscriber_id = (SELECT id FROM sub))
    WHERE CASE WHEN $3 = TRUE THEN TRUE ELSE subscriber_lists.status IS NOT NULL END
    ORDER BY subscriber_lists.status;

-- name: insert-subscriber
WITH sub AS (
    INSERT INTO subscribers (uuid, email, name, status, attribs)
    VALUES($1, $2, $3, $4, $5)
    RETURNING id, status
),
listIDs AS (
    SELECT id FROM lists WHERE
        (CASE WHEN CARDINALITY($6::INT[]) > 0 THEN id=ANY($6)
              ELSE uuid=ANY($7::UUID[]) END)
),
subs AS (
    INSERT INTO subscriber_lists (subscriber_id, list_id, status)
    VALUES(
        (SELECT id FROM sub),
        UNNEST(ARRAY(SELECT id FROM listIDs)),
        (CASE WHEN $4='blocklisted' THEN 'unsubscribed'::subscription_status ELSE $8::subscription_status END)
    )
    ON CONFLICT (subscriber_id, list_id) DO UPDATE
        SET updated_at=NOW(),
            status=(
                CASE WHEN $4='blocklisted' OR (SELECT status FROM sub)='blocklisted'
                THEN 'unsubscribed'::subscription_status
                ELSE $8::subscription_status END
            )
)
SELECT id from sub;

-- name: upsert-subscriber
-- Upserts a subscriber where existing subscribers get their names and attributes overwritten.
-- If $7 = true, update values, otherwise, skip.
WITH sub AS (
    INSERT INTO subscribers as s (uuid, email, name, attribs, status)
    VALUES($1, $2, $3, $4, 'enabled')
    ON CONFLICT (email)
    DO UPDATE SET
        name=(CASE WHEN $7 THEN $3 ELSE s.name END),
        attribs=(CASE WHEN $7 THEN $4 ELSE s.attribs END),
        updated_at=NOW()
    RETURNING uuid, id, status
),
subs AS (
    INSERT INTO subscriber_lists (subscriber_id, list_id, status)
    SELECT sub.id, listID, CASE WHEN sub.status = 'blocklisted' THEN 'unsubscribed' ELSE $6::subscription_status END
    FROM sub, UNNEST($5::INT[]) AS listID
    ON CONFLICT (subscriber_id, list_id) DO UPDATE
    SET updated_at = NOW(),
        status = CASE WHEN $7 THEN EXCLUDED.status ELSE subscriber_lists.status END
)
SELECT uuid, id from sub;

-- name: upsert-blocklist-subscriber
-- Upserts a subscriber where the update will only set the status to blocklisted
-- unlike upsert-subscribers where name and attributes are updated. In addition, all
-- existing subscriptions are marked as 'unsubscribed'.
-- This is used in the bulk importer.
WITH sub AS (
    INSERT INTO subscribers (uuid, email, name, attribs, status)
    VALUES($1, $2, $3, $4, 'blocklisted')
    ON CONFLICT (email) DO UPDATE SET status='blocklisted', updated_at=NOW()
    RETURNING id
)
UPDATE subscriber_lists SET status='unsubscribed', updated_at=NOW()
    WHERE subscriber_id = (SELECT id FROM sub);

-- name: update-subscriber
UPDATE subscribers SET
    email=(CASE WHEN $2 != '' THEN $2 ELSE email END),
    name=(CASE WHEN $3 != '' THEN $3 ELSE name END),
    status=(CASE WHEN $4 != '' THEN $4::subscriber_status ELSE status END),
    attribs=(CASE WHEN $5 != '' THEN $5::JSONB ELSE attribs END),
    updated_at=NOW()
WHERE id = $1;

-- name: update-subscriber-with-lists
-- Updates a subscriber's data, and given a list of list_ids, inserts subscriptions
-- for them while deleting existing subscriptions not in the list.
WITH s AS (
    UPDATE subscribers SET
        email=(CASE WHEN $2 != '' THEN $2 ELSE email END),
        name=(CASE WHEN $3 != '' THEN $3 ELSE name END),
        status=(CASE WHEN $4 != '' THEN $4::subscriber_status ELSE status END),
        attribs=(CASE WHEN $5 != '' THEN $5::JSONB ELSE attribs END),
        updated_at=NOW()
    WHERE id = $1 RETURNING id
),
listIDs AS (
    SELECT id FROM lists WHERE
        (CASE WHEN CARDINALITY($6::INT[]) > 0 THEN id=ANY($6)
              ELSE uuid=ANY($7::UUID[]) END)
),
d AS (
    DELETE FROM subscriber_lists WHERE $9 = TRUE AND subscriber_id = $1 AND list_id != ALL(SELECT id FROM listIDs)
)
INSERT INTO subscriber_lists (subscriber_id, list_id, status)
    VALUES(
        (SELECT id FROM s),
        UNNEST(ARRAY(SELECT id FROM listIDs)),
        (CASE WHEN $4='blocklisted' THEN 'unsubscribed'::subscription_status ELSE $8::subscription_status END)
    )
    ON CONFLICT (subscriber_id, list_id) DO UPDATE
    SET status = (
        CASE
            WHEN $4='blocklisted' THEN 'unsubscribed'::subscription_status
            -- When subscriber is edited from the admin form, retain the status. Otherwise, a blocklisted
            -- subscriber when being re-enabled, their subscription statuses change.
            WHEN subscriber_lists.status = 'confirmed' THEN 'confirmed'
            ELSE $8::subscription_status
        END
    );

-- name: delete-subscribers
-- Delete one or more subscribers by ID or UUID.
DELETE FROM subscribers WHERE CASE WHEN ARRAY_LENGTH($1::INT[], 1) > 0 THEN id = ANY($1) ELSE uuid = ANY($2::UUID[]) END;

-- name: delete-blocklisted-subscribers
DELETE FROM subscribers WHERE status = 'blocklisted';

-- name: delete-orphan-subscribers
DELETE FROM subscribers a WHERE NOT EXISTS
    (SELECT 1 FROM subscriber_lists b WHERE b.subscriber_id = a.id);

-- name: blocklist-subscribers
WITH b AS (
    UPDATE subscribers SET status='blocklisted', updated_at=NOW()
    WHERE id = ANY($1::INT[])
)
UPDATE subscriber_lists SET status='unsubscribed', updated_at=NOW()
    WHERE subscriber_id = ANY($1::INT[]);

-- name: add-subscribers-to-lists
INSERT INTO subscriber_lists (subscriber_id, list_id, status)
    (SELECT a, b, (CASE WHEN $3 != '' THEN $3::subscription_status ELSE 'unconfirmed' END) FROM UNNEST($1::INT[]) a, UNNEST($2::INT[]) b)
    ON CONFLICT (subscriber_id, list_id) DO UPDATE SET status=(CASE WHEN $3 != '' THEN $3::subscription_status ELSE subscriber_lists.status END);

-- name: delete-subscriptions
DELETE FROM subscriber_lists
    WHERE (subscriber_id, list_id) = ANY(SELECT a, b FROM UNNEST($1::INT[]) a, UNNEST($2::INT[]) b);

-- name: confirm-subscription-optin
WITH subID AS (
    SELECT id FROM subscribers WHERE uuid = $1::UUID
),
listIDs AS (
    SELECT id FROM lists WHERE uuid = ANY($2::UUID[])
)
UPDATE subscriber_lists SET status='confirmed', meta=meta || $3, updated_at=NOW()
    WHERE subscriber_id = (SELECT id FROM subID) AND list_id = ANY(SELECT id FROM listIDs);

-- name: unsubscribe-subscribers-from-lists
WITH listIDs AS (
    SELECT ARRAY(
        SELECT id FROM lists WHERE
        (CASE WHEN CARDINALITY($2::INT[]) > 0 THEN id=ANY($2) ELSE uuid=ANY($3::UUID[]) END)
    ) id
)
UPDATE subscriber_lists SET status='unsubscribed', updated_at=NOW()
    WHERE (subscriber_id, list_id) = ANY(SELECT a, b FROM UNNEST($1::INT[]) a, UNNEST((SELECT id FROM listIDs)) b);

-- name: unsubscribe-by-campaign
-- Unsubscribes a subscriber given a campaign UUID (from all the lists in the campaign) and the subscriber UUID.
-- If $3 is TRUE, then all subscriptions of the subscriber is blocklisted
-- and all existing subscriptions, irrespective of lists, unsubscribed.
WITH lists AS (
    SELECT list_id FROM campaign_lists
    LEFT JOIN campaigns ON (campaign_lists.campaign_id = campaigns.id)
    WHERE campaigns.uuid = $1
),
sub AS (
    UPDATE subscribers SET status = (CASE WHEN $3 IS TRUE THEN 'blocklisted' ELSE status END)
    WHERE uuid = $2 RETURNING id
)
UPDATE subscriber_lists SET status = 'unsubscribed', updated_at=NOW() WHERE
    subscriber_id = (SELECT id FROM sub) AND status != 'unsubscribed' AND
    -- If $3 is false, unsubscribe from the campaign's lists, otherwise all lists.
    CASE WHEN $3 IS FALSE THEN list_id = ANY(SELECT list_id FROM lists) ELSE list_id != 0 END;

-- name: delete-unconfirmed-subscriptions
WITH optins AS (
    SELECT id FROM lists WHERE optin = 'double'
)
DELETE FROM subscriber_lists
    WHERE status = 'unconfirmed' AND list_id IN (SELECT id FROM optins) AND created_at < $1;

-- privacy
-- name: export-subscriber-data
WITH prof AS (
    SELECT id, uuid, email, name, attribs, status, created_at, updated_at FROM subscribers WHERE
    CASE WHEN $1 > 0 THEN id = $1 ELSE uuid = $2 END
),
subs AS (
    SELECT subscriber_lists.status AS subscription_status,
            (CASE WHEN lists.type = 'private' THEN 'Private list' ELSE lists.name END) as name,
            lists.type, subscriber_lists.created_at
    FROM lists
    LEFT JOIN subscriber_lists ON (subscriber_lists.list_id = lists.id)
    WHERE subscriber_lists.subscriber_id = (SELECT id FROM prof)
),
views AS (
    SELECT subject as campaign, COUNT(subscriber_id) as views FROM campaign_views
        LEFT JOIN campaigns ON (campaigns.id = campaign_views.campaign_id)
        WHERE subscriber_id = (SELECT id FROM prof)
        GROUP BY campaigns.id ORDER BY campaigns.id
),
clicks AS (
    SELECT url, COUNT(subscriber_id) as clicks FROM link_clicks
        LEFT JOIN links ON (links.id = link_clicks.link_id)
        WHERE subscriber_id = (SELECT id FROM prof)
        GROUP BY links.id ORDER BY links.id
)
SELECT (SELECT email FROM prof) as email,
        COALESCE((SELECT JSON_AGG(t) FROM prof t), '{}') AS profile,
        COALESCE((SELECT JSON_AGG(t) FROM subs t), '[]') AS subscriptions,
        COALESCE((SELECT JSON_AGG(t) FROM views t), '[]') AS campaign_views,
        COALESCE((SELECT JSON_AGG(t) FROM clicks t), '[]') AS link_clicks;

-- Partial and RAW queries used to construct arbitrary subscriber
-- queries for segmentation follow.

-- name: query-subscribers
-- raw: true
-- Unprepared statement for issuring arbitrary WHERE conditions for
-- searching subscribers. While the results are sliced using offset+limit,
-- there's a COUNT() OVER() that still returns the total result count
-- for pagination in the frontend, albeit being a field that'll repeat
-- with every resultant row.
-- %s = arbitrary expression, %s = order by field, %s = order direction
SELECT subscribers.* FROM subscribers
    LEFT JOIN subscriber_lists
    ON (
        -- Optional list filtering.
        (CASE WHEN CARDINALITY($1::INT[]) > 0 THEN true ELSE false END)
        AND subscriber_lists.subscriber_id = subscribers.id
        AND ($2 = '' OR subscriber_lists.status = $2::subscription_status)
    )
    WHERE (CARDINALITY($1) = 0 OR subscriber_lists.list_id = ANY($1::INT[]))
    %query%
    ORDER BY %order% OFFSET $3 LIMIT (CASE WHEN $4 < 1 THEN NULL ELSE $4 END);

-- name: query-subscribers-count
-- Replica of query-subscribers for obtaining the results count.
SELECT COUNT(*) AS total FROM subscribers
    LEFT JOIN subscriber_lists
    ON (
        -- Optional list filtering.
        (CASE WHEN CARDINALITY($1::INT[]) > 0 THEN true ELSE false END)
        AND subscriber_lists.subscriber_id = subscribers.id
        AND ($2 = '' OR subscriber_lists.status = $2::subscription_status)
    )
    WHERE (CARDINALITY($1) = 0 OR subscriber_lists.list_id = ANY($1::INT[])) %s;

-- name: query-subscribers-count-all
-- Cached query for getting the "all" subscriber count without arbitrary conditions.
SELECT COALESCE(SUM(subscriber_count), 0) AS total FROM mat_list_subscriber_stats
    WHERE list_id = ANY(CASE WHEN CARDINALITY($1::INT[]) > 0 THEN $1 ELSE '{0}' END)
    AND ($2 = '' OR status = $2::subscription_status);

-- name: query-subscribers-for-export
-- raw: true
-- Unprepared statement for issuring arbitrary WHERE conditions for
-- searching subscribers to do bulk CSV export.
-- %s = arbitrary expression
SELECT subscribers.id,
       subscribers.uuid,
       subscribers.email,
       subscribers.name,
       subscribers.status,
       subscribers.attribs,
       subscribers.created_at,
       subscribers.updated_at
       FROM subscribers
    LEFT JOIN subscriber_lists
    ON (
        -- Optional list filtering.
        (CASE WHEN CARDINALITY($1::INT[]) > 0 THEN true ELSE false END)
        AND subscriber_lists.subscriber_id = subscribers.id
        AND ($4 = '' OR subscriber_lists.status = $4::subscription_status)
    )
    WHERE subscriber_lists.list_id = ALL($1::INT[]) AND id > $2
    AND (CASE WHEN CARDINALITY($3::INT[]) > 0 THEN id=ANY($3) ELSE true END)
    %query%
    ORDER BY subscribers.id ASC LIMIT (CASE WHEN $5 < 1 THEN NULL ELSE $5 END);

-- name: query-subscribers-template
-- raw: true
-- This raw query is reused in multiple queries (blocklist, add to list, delete)
-- etc., so it's kept has a raw template to be injected into other raw queries,
-- and for the same reason, it is not terminated with a semicolon.
--
-- All queries that embed this query should expect
-- $1=true/false (dry-run or not) and $2=[]INT (option list IDs).
-- That is, their positional arguments should start from $3.
SELECT subscribers.id FROM subscribers
LEFT JOIN subscriber_lists
ON (
    -- Optional list filtering.
    (CASE WHEN CARDINALITY($2::INT[]) > 0 THEN true ELSE false END)
    AND subscriber_lists.subscriber_id = subscribers.id
    AND ($3 = '' OR subscriber_lists.status = $3::subscription_status)
)
WHERE subscriber_lists.list_id = ALL($2::INT[]) %s
LIMIT (CASE WHEN $1 THEN 1 END)

-- name: delete-subscribers-by-query
-- raw: true
WITH subs AS (%s)
DELETE FROM subscribers WHERE id=ANY(SELECT id FROM subs);

-- name: blocklist-subscribers-by-query
-- raw: true
WITH subs AS (%s),
b AS (
    UPDATE subscribers SET status='blocklisted', updated_at=NOW()
    WHERE id = ANY(SELECT id FROM subs)
)
UPDATE subscriber_lists SET status='unsubscribed', updated_at=NOW()
    WHERE subscriber_id = ANY(SELECT id FROM subs);

-- name: add-subscribers-to-lists-by-query
-- raw: true
WITH subs AS (%s)
INSERT INTO subscriber_lists (subscriber_id, list_id, status)
    (SELECT a, b, (CASE WHEN $5 != '' THEN $5::subscription_status ELSE 'unconfirmed' END) FROM UNNEST(ARRAY(SELECT id FROM subs)) a, UNNEST($4::INT[]) b)
    ON CONFLICT (subscriber_id, list_id) DO NOTHING;

-- name: delete-subscriptions-by-query
-- raw: true
WITH subs AS (%s)
DELETE FROM subscriber_lists
    WHERE (subscriber_id, list_id) = ANY(SELECT a, b FROM UNNEST(ARRAY(SELECT id FROM subs)) a, UNNEST($4::INT[]) b);

-- name: unsubscribe-subscribers-from-lists-by-query
-- raw: true
WITH subs AS (%s)
UPDATE subscriber_lists SET status='unsubscribed', updated_at=NOW()
    WHERE (subscriber_id, list_id) = ANY(SELECT a, b FROM UNNEST(ARRAY(SELECT id FROM subs)) a, UNNEST($4::INT[]) b);


-- lists
-- name: get-lists
SELECT * FROM lists WHERE (CASE WHEN $1 = '' THEN 1=1 ELSE type=$1::list_type END)
    AND CASE
        -- Optional list IDs based on user permission.
        WHEN CARDINALITY($5::text[]) > 0 THEN name = ANY($5::text[])
        WHEN $3 = TRUE THEN TRUE ELSE id = ANY($4::INT[])
    END
    ORDER BY CASE WHEN $2 = 'id' THEN id END, CASE WHEN $2 = 'name' THEN name END;

-- name: query-lists
WITH ls AS (
    SELECT COUNT(*) OVER () AS total, lists.* FROM lists WHERE
    CASE
        WHEN $1 > 0 THEN id = $1
        WHEN $2 != '' THEN uuid = $2::UUID
        WHEN $3 != '' THEN to_tsvector(name) @@ to_tsquery ($3)
        WHEN CARDINALITY($11::text[]) > 0 THEN name = ANY($11::text[])
        ELSE TRUE
    END
    AND ($4 = '' OR type = $4::list_type)
    AND ($5 = '' OR optin = $5::list_optin)
    AND (CARDINALITY($6::VARCHAR(100)[]) = 0 OR $6 <@ tags)
    AND CASE
        -- Optional list IDs based on user permission.
        WHEN $7 = TRUE THEN TRUE ELSE id = ANY($8::INT[])
    END
    OFFSET $9 LIMIT (CASE WHEN $10 < 1 THEN NULL ELSE $10 END)
),
statuses AS (
    SELECT
        list_id,
        COALESCE(JSONB_OBJECT_AGG(status, subscriber_count) FILTER (WHERE status IS NOT NULL), '{}') AS subscriber_statuses,
        SUM(subscriber_count) AS subscriber_count
    FROM mat_list_subscriber_stats
    GROUP BY list_id
)
SELECT ls.*, COALESCE(ss.subscriber_statuses, '{}') AS subscriber_statuses, COALESCE(ss.subscriber_count, 0) AS subscriber_count
    FROM ls LEFT JOIN statuses ss ON (ls.id = ss.list_id) ORDER BY %order%;

-- name: get-lists-by-optin
-- Can have a list of IDs or a list of UUIDs.
SELECT * FROM lists WHERE (CASE WHEN $1 != '' THEN optin=$1::list_optin ELSE TRUE END) AND
    (CASE WHEN $2::INT[] IS NOT NULL THEN id = ANY($2::INT[])
          WHEN $3::UUID[] IS NOT NULL THEN uuid = ANY($3::UUID[])
    END) ORDER BY name;

-- name: create-list
INSERT INTO lists (uuid, name, type, optin, tags, description) VALUES($1, $2, $3, $4, $5, $6) RETURNING id;

-- name: update-list
UPDATE lists SET
    name=(CASE WHEN $2 != '' THEN $2 ELSE name END),
    type=(CASE WHEN $3 != '' THEN $3::list_type ELSE type END),
    optin=(CASE WHEN $4 != '' THEN $4::list_optin ELSE optin END),
    tags=$5::VARCHAR(100)[],
    description=(CASE WHEN $6 != '' THEN $6 ELSE description END),
    updated_at=NOW()
WHERE id = $1;

-- name: update-lists-date
UPDATE lists SET updated_at=NOW() WHERE id = ANY($1);

-- name: delete-lists
DELETE FROM lists WHERE id = ALL($1);


-- campaigns
-- name: create-campaign
-- This creates the campaign and inserts campaign_lists relationships.
WITH tpl AS (
    -- If there's no template_id given, use the default template.
    SELECT (CASE WHEN $12 = 0 THEN (SELECT id FROM templates WHERE is_default IS TRUE) ELSE $12 END) AS id
),
counts AS (
    -- This is going to be slow on large databases.
    SELECT
        COALESCE(COUNT(DISTINCT sl.subscriber_id), 0) AS to_send
    FROM subscriber_lists sl
        JOIN lists l ON sl.list_id = l.id
        JOIN subscribers s ON sl.subscriber_id = s.id
    WHERE sl.list_id = ANY($13::INT[])
      AND s.status != 'blocklisted'
      AND (
        (l.optin = 'double' AND sl.status = 'confirmed') OR
        (l.optin != 'double' AND sl.status != 'unsubscribed')
      )
),
camp AS (
    INSERT INTO campaigns (uuid, type, name, subject, body, altbody, content_type, send_at, headers, 
    tags, messenger, template_id, to_send, archive, archive_slug, archive_template_id, archive_meta,
    sliding_window, sliding_window_rate, sliding_window_duration, run_type, traffic_type)
        SELECT $1, $2, $3, $4, $5, $6, $7, $8, $9, $10, $11,
            (SELECT id FROM tpl), 
            (SELECT to_send FROM counts),
            $14, $15,
            (CASE WHEN $16 = 0 THEN (SELECT id FROM tpl) ELSE $16 END), $17,
            $19, $20, $21, $22, $23
        RETURNING id
),
med AS (
    INSERT INTO campaign_media (campaign_id, media_id, filename)
        (SELECT (SELECT id FROM camp), id, filename FROM media WHERE id=ANY($18::INT[]))
),
insLists AS (
    INSERT INTO campaign_lists (campaign_id, list_id, list_name)
        SELECT (SELECT id FROM camp), id, name FROM lists WHERE id=ANY($13::INT[])
)
SELECT id FROM camp;

-- name: query-campaigns
-- Here, 'lists' is returned as an aggregated JSON array from campaign_lists because
-- the list reference may have been deleted.
-- While the results are sliced using offset+limit,
-- there's a COUNT() OVER() that still returns the total result count
-- for pagination in the frontend, albeit being a field that'll repeat
-- with every resultant row.
SELECT  c.id, c.uuid, c.name, c.subject,
        c.messenger, c.started_at, c.to_send, c.sent, c.type,
        c.body, c.altbody, c.send_at, c.headers, c.status, c.content_type, c.tags,
        c.template_id, c.archive, c.archive_slug, c.archive_template_id, c.archive_meta,
        c.created_at, c.updated_at, 
        c.sliding_window, c.sliding_window_rate, c.sliding_window_duration,
        c.run_type, c.traffic_type,
        COUNT(*) OVER () AS total,
        (
            SELECT COALESCE(ARRAY_TO_JSON(ARRAY_AGG(l)), '[]') FROM (
                SELECT COALESCE(campaign_lists.list_id, 0) AS id,
                campaign_lists.list_name AS name
                FROM campaign_lists WHERE campaign_lists.campaign_id = c.id
        ) l
    ) AS lists
FROM campaigns c
WHERE ($1 = 0 OR id = $1)
    AND (CARDINALITY($2::campaign_status[]) = 0 OR status = ANY($2))
    AND (CARDINALITY($3::VARCHAR(100)[]) = 0 OR $3 <@ tags)
    AND ($4 = '' OR TO_TSVECTOR(CONCAT(name, ' ', subject)) @@ TO_TSQUERY($4) OR CONCAT(c.name, ' ', c.subject) ILIKE $4)
ORDER BY %order% OFFSET $5 LIMIT (CASE WHEN $6 < 1 THEN NULL ELSE $6 END);

-- name: get-campaign
SELECT campaigns.*,
    COALESCE(templates.body, (SELECT body FROM templates WHERE is_default = true LIMIT 1)) AS template_body
    FROM campaigns
    LEFT JOIN templates ON (
        CASE WHEN $4 = 'default' THEN templates.id = campaigns.template_id
        ELSE templates.id = campaigns.archive_template_id END
    )
    WHERE CASE
            WHEN $1 > 0 THEN campaigns.id = $1
            WHEN $3 != '' THEN campaigns.archive_slug = $3
            ELSE uuid = $2
          END;

-- name: get-campaigns-for-lists-runtype
WITH camps AS (
    SELECT campaigns.*
    FROM campaigns
    INNER JOIN campaign_lists ON campaign_lists.campaign_id = campaigns.id
    WHERE 
            campaign_lists.list_id = ANY($1::INT[])
        AND campaigns.run_type = $2
),
campLists AS (
    -- Get the list_ids and their optin statuses for the campaigns found in the previous step.
    SELECT lists.id AS list_id, campaign_id, optin FROM lists
    INNER JOIN campaign_lists ON (campaign_lists.list_id = lists.id)
    WHERE campaign_lists.campaign_id = ANY(SELECT id FROM camps)
),
counts AS (
    SELECT 
        camps.id AS campaign_id, 
        COUNT(DISTINCT sl.subscriber_id) AS to_send
    FROM camps
    JOIN campLists cl ON cl.campaign_id = camps.id
    JOIN subscriber_lists sl ON sl.list_id = cl.list_id
        AND (
            CASE
                WHEN camps.type = 'optin' THEN sl.status = 'unconfirmed' AND cl.optin = 'double'
                WHEN cl.optin = 'double' THEN sl.status = 'confirmed'
                ELSE sl.status != 'unsubscribed'
            END
        )
    JOIN subscribers s ON (s.id = sl.subscriber_id AND s.status != 'blocklisted')
    GROUP BY camps.id
),
u AS (
    -- For each campaign, update the to_send count.
    UPDATE campaigns AS ca
    SET to_send = co.to_send
    FROM (SELECT * FROM counts) co
    WHERE ca.id = co.campaign_id
)
SELECT camps.* FROM camps;

-- name: copy-list-subscribers
INSERT INTO subscriber_lists (subscriber_id, list_id, meta, status)
SELECT subscriber_id, $2, meta, status
FROM subscriber_lists
WHERE list_id = $1

-- name: get-archived-campaigns
SELECT COUNT(*) OVER () AS total, campaigns.*,
    COALESCE(templates.body, (SELECT body FROM templates WHERE is_default = true LIMIT 1)) AS template_body
    FROM campaigns
    LEFT JOIN templates ON (
        CASE WHEN $3 = 'default' THEN templates.id = campaigns.template_id
        ELSE templates.id = campaigns.archive_template_id END
    )
    WHERE campaigns.archive=true AND campaigns.type='regular' AND campaigns.status=ANY('{running, paused, finished}')
    ORDER by campaigns.created_at DESC OFFSET $1 LIMIT $2;

-- name: get-campaign-stats
-- This query is used to lazy load campaign stats (views, counts, list of lists) given a list of campaign IDs.
-- The query returns results in the same order as the given campaign IDs, and for non-existent campaign IDs,
-- the query still returns a row with 0 values. Thus, for lazy loading, the application simply iterate on the results in
-- the same order as the list of campaigns it would've queried and attach the results.
WITH lists AS (
    SELECT campaign_id, JSON_AGG(JSON_BUILD_OBJECT('id', list_id, 'name', list_name)) AS lists FROM campaign_lists
    WHERE campaign_id = ANY($1) GROUP BY campaign_id
),
media AS (
    SELECT campaign_id, JSON_AGG(JSON_BUILD_OBJECT('id', media_id, 'filename', filename)) AS media FROM campaign_media
    WHERE campaign_id = ANY($1) GROUP BY campaign_id
),
views AS (
    SELECT campaign_id, COUNT(campaign_id) as num FROM campaign_views
    WHERE campaign_id = ANY($1)
    GROUP BY campaign_id
),
clicks AS (
    SELECT campaign_id, COUNT(campaign_id) as num FROM link_clicks
    WHERE campaign_id = ANY($1)
    GROUP BY campaign_id
),
bounces AS (
    SELECT campaign_id, COUNT(campaign_id) as num FROM bounces
    WHERE campaign_id = ANY($1)
    GROUP BY campaign_id
)
SELECT id as campaign_id,
    COALESCE(v.num, 0) AS views,
    COALESCE(c.num, 0) AS clicks,
    COALESCE(b.num, 0) AS bounces,
    COALESCE(l.lists, '[]') AS lists,
    COALESCE(m.media, '[]') AS media
FROM (SELECT id FROM UNNEST($1) AS id) x
LEFT JOIN lists AS l ON (l.campaign_id = id)
LEFT JOIN media AS m ON (m.campaign_id = id)
LEFT JOIN views AS v ON (v.campaign_id = id)
LEFT JOIN clicks AS c ON (c.campaign_id = id)
LEFT JOIN bounces AS b ON (b.campaign_id = id)
ORDER BY ARRAY_POSITION($1, id);

-- name: get-campaign-for-preview
SELECT campaigns.*, COALESCE(templates.body, (SELECT body FROM templates WHERE is_default = true LIMIT 1)) AS template_body,
(
	SELECT COALESCE(ARRAY_TO_JSON(ARRAY_AGG(l)), '[]') FROM (
		SELECT COALESCE(campaign_lists.list_id, 0) AS id,
        campaign_lists.list_name AS name
        FROM campaign_lists WHERE campaign_lists.campaign_id = campaigns.id
	) l
) AS lists
FROM campaigns
LEFT JOIN templates ON (templates.id = (CASE WHEN $2=0 THEN campaigns.template_id ELSE $2 END))
WHERE campaigns.id = $1;

-- name: get-campaign-status
SELECT id, status, to_send, sent, started_at, updated_at
    FROM campaigns
    WHERE status=$1;

-- name: next-campaigns
-- Retreives campaigns that are running (or scheduled and the time's up) and need
-- to be processed. It updates the to_send count of the campaign,
-- that is, the total number of subscribers to be processed across all lists of a campaign.
-- Thus, it has a sideaffect.
WITH camps AS (
    -- Get all running campaigns and their template bodies (if the template's deleted, the default template body instead)
    SELECT campaigns.*, COALESCE(templates.body, (SELECT body FROM templates WHERE is_default = true LIMIT 1)) AS template_body
    FROM campaigns
    LEFT JOIN templates ON (templates.id = campaigns.template_id)
    WHERE (status='running' OR (status='scheduled' AND NOW() >= campaigns.send_at))
    AND NOT(campaigns.id = ANY($1::INT[]))
),
campLists AS (
    -- Get the list_ids and their optin statuses for the campaigns found in the previous step.
    SELECT lists.id AS list_id, campaign_id, optin FROM lists
    INNER JOIN campaign_lists ON (campaign_lists.list_id = lists.id)
    WHERE campaign_lists.campaign_id = ANY(SELECT id FROM camps)
),
campMedia AS (
    -- Get the list_ids and their optin statuses for the campaigns found in the previous step.
    SELECT campaign_id, ARRAY_AGG(campaign_media.media_id)::INT[] AS media_id FROM campaign_media
    WHERE campaign_id = ANY(SELECT id FROM camps) AND media_id IS NOT NULL
    GROUP BY campaign_id
),
counts AS (
    SELECT camps.id AS campaign_id, 
        COUNT(DISTINCT sl.subscriber_id) AS to_send
    FROM camps
    JOIN campLists cl ON cl.campaign_id = camps.id
    JOIN subscriber_lists sl ON sl.list_id = cl.list_id
        AND (
            CASE
                WHEN camps.type = 'optin' THEN sl.status = 'unconfirmed' AND cl.optin = 'double'
                WHEN cl.optin = 'double' THEN sl.status = 'confirmed'
                ELSE sl.status != 'unsubscribed'
            END
        )
    JOIN subscribers s ON (s.id = sl.subscriber_id AND s.status != 'blocklisted')
    GROUP BY camps.id
),
updateCounts AS (
    WITH uc (campaign_id, sent_count) AS (SELECT * FROM unnest($1::INT[], $2::INT[]))
    UPDATE campaigns
    SET sent = sent + uc.sent_count
    FROM uc WHERE campaigns.id = uc.campaign_id
),
u AS (
    -- For each campaign, update the to_send count.
    UPDATE campaigns AS ca
    SET to_send = co.to_send,
        status = (CASE WHEN status != 'running' THEN 'running' ELSE status END),
        started_at=(CASE WHEN ca.started_at IS NULL THEN NOW() ELSE ca.started_at END)
    FROM (SELECT * FROM counts) co
    WHERE ca.id = co.campaign_id
)
SELECT camps.*, campMedia.media_id FROM camps LEFT JOIN campMedia ON (campMedia.campaign_id = camps.id);

-- name: get-campaign-analytics-unique-counts
WITH intval AS (
    -- For intervals < a week, aggregate counts hourly, otherwise daily.
    SELECT CASE WHEN (EXTRACT (EPOCH FROM ($3::TIMESTAMP - $2::TIMESTAMP)) / 86400) >= 7 THEN 'day' ELSE 'hour' END
),
uniqIDs AS (
    SELECT DISTINCT ON(subscriber_id) subscriber_id, campaign_id, DATE_TRUNC((SELECT * FROM intval), created_at) AS "timestamp"
    FROM %s
    WHERE campaign_id=ANY($1) AND created_at >= $2 AND created_at <= $3
    ORDER BY subscriber_id, "timestamp"
)
SELECT COUNT(*) AS "count", campaign_id, "timestamp"
    FROM uniqIDs GROUP BY campaign_id, "timestamp" ORDER BY "timestamp" ASC;

-- name: get-campaign-analytics-counts
-- raw: true
WITH intval AS (
    -- For intervals < a week, aggregate counts hourly, otherwise daily.
    SELECT CASE WHEN (EXTRACT (EPOCH FROM ($3::TIMESTAMP - $2::TIMESTAMP)) / 86400) >= 7 THEN 'day' ELSE 'hour' END
)
SELECT campaign_id, COUNT(*) AS "count", DATE_TRUNC((SELECT * FROM intval), created_at) AS "timestamp"
    FROM %s
    WHERE campaign_id=ANY($1) AND created_at >= $2 AND created_at <= $3
    GROUP BY campaign_id, "timestamp" ORDER BY "timestamp" ASC;

-- name: get-campaign-bounce-counts
WITH intval AS (
    -- For intervals < a week, aggregate counts hourly, otherwise daily.
    SELECT CASE WHEN (EXTRACT (EPOCH FROM ($3::TIMESTAMP - $2::TIMESTAMP)) / 86400) >= 7 THEN 'day' ELSE 'hour' END
)
SELECT campaign_id, COUNT(*) AS "count", DATE_TRUNC((SELECT * FROM intval), created_at) AS "timestamp"
    FROM bounces
    WHERE campaign_id=ANY($1) AND created_at >= $2 AND created_at <= $3
    GROUP BY campaign_id, "timestamp" ORDER BY "timestamp" ASC;

-- name: get-campaign-link-counts
-- raw: true
-- %s = * or DISTINCT subscriber_id (prepared based on based on individual tracking=on/off). Prepared on boot.
SELECT COUNT(%s) AS "count", url
    FROM link_clicks
    LEFT JOIN links ON (link_clicks.link_id = links.id)
    WHERE campaign_id=ANY($1) AND link_clicks.created_at >= $2 AND link_clicks.created_at <= $3
    GROUP BY links.url ORDER BY "count" DESC LIMIT 50;

-- name: get-running-campaign
-- Returns the metadata for a running campaign that is required by next-campaign-subscribers to retrieve
-- a batch of campaign subscribers for processing.
SELECT campaigns.id AS campaign_id, campaigns.type as campaign_type, last_subscriber_id, lists.id AS list_id
    FROM campaigns
    LEFT JOIN campaign_lists ON (campaign_lists.campaign_id = campaigns.id)
    LEFT JOIN lists ON (lists.id = campaign_lists.list_id)
    WHERE campaigns.id = $1 AND status='running'

-- name: next-campaign-subscribers
-- Returns a batch of subscribers in a given campaign starting from the last checkpoint
-- (last_subscriber_id). Every fetch updates the checkpoint and the sent count, which means
-- every fetch returns a new batch of subscribers until all rows are exhausted.
--
-- In previous versions, get-running-campaign + this was a single query spread across multiple
-- CTEs, but despite numerous permutations and combinations, Postgres query planner simply would not use
-- the right indexes on subscriber_lists when the JOIN or ids were referenced dynamically from campLists
-- (be it a CTE or various kinds of joins). However, statically providing the list IDs to JOIN on ($5::INT[])
-- the query planner works as expected. The difference is staggering. ~15 seconds on a subscribers table with 15m
-- rows and a subscriber_lists table with 70 million rows when fetching subscribers for a campaign with a single list,
-- vs. a few million seconds using this current approach.

-- // camps[0].CampaignID, camps[0].CampaignType, camps[0].LastSubscriberID, pq.Array(listIDs), limit
WITH campLists AS (
    SELECT lists.id AS list_id, optin FROM lists
    LEFT JOIN campaign_lists ON campaign_lists.list_id = lists.id
    WHERE campaign_lists.campaign_id = $1
),
subs AS (
    SELECT s.*, subIDs.slid
    FROM (
        SELECT DISTINCT s.id, sl.id AS slid
        FROM subscriber_lists sl
        JOIN campLists ON sl.list_id = campLists.list_id
        JOIN subscribers s ON s.id = sl.subscriber_id
        WHERE
            sl.list_id = ANY($4::INT[])
            -- max-subscriber-id
            AND sl.id > $3
             -- Subscriber should not be blacklisted.
            AND s.status != 'blocklisted'
            AND (
                -- If it's an optin campaign and the list is double-optin, only pick unconfirmed subscribers.
                ($2 = 'optin' AND sl.status = 'unconfirmed' AND campLists.optin = 'double')
                OR (
                    -- It is a regular campaign.
                    $2 != 'optin' AND (
                        -- It is a double optin list. Only pick confirmed subscribers.
                        (campLists.optin = 'double' AND sl.status = 'confirmed') OR

                        -- It is a single optin list. Pick all non-unsubscribed subscribers.
                        (campLists.optin != 'double' AND sl.status != 'unsubscribed')
                    )
                )
            )
        ORDER BY sl.id LIMIT $5
    ) subIDs 
    JOIN subscribers s ON (s.id = subIDs.id) 
    ORDER BY slid ASC
),
u AS (
    UPDATE campaigns
    SET last_subscriber_id = (SELECT MAX(slid) FROM subs), updated_at = NOW()
    WHERE (SELECT COUNT(id) FROM subs) > 0 AND id=$1
)
SELECT * FROM subs;

-- name: delete-campaign-views
DELETE FROM campaign_views WHERE created_at < $1;

-- name: delete-campaign-link-clicks
DELETE FROM link_clicks WHERE created_at < $1;

-- name: get-one-campaign-subscriber
SELECT * FROM subscribers
LEFT JOIN subscriber_lists ON (subscribers.id = subscriber_lists.subscriber_id AND subscriber_lists.status != 'unsubscribed')
WHERE subscriber_lists.list_id=ANY(
    SELECT list_id FROM campaign_lists where campaign_id=$1 AND list_id IS NOT NULL
)
ORDER BY RANDOM() LIMIT 1;

-- name: update-campaign
WITH camp AS (
    UPDATE campaigns SET
        name=$2,
        subject=$3,
<<<<<<< HEAD
        body=$4,
        altbody=(CASE WHEN $5 = '' THEN NULL ELSE $5 END),
        content_type=$6::content_type,
        send_at=$7::TIMESTAMP WITH TIME ZONE,
        status=(CASE WHEN NOT $8 THEN 'draft' ELSE status END),
=======
        from_email=$4,
        body=$5,
        altbody=(CASE WHEN $6 = '' THEN NULL ELSE $6 END),
        content_type=$7::content_type,
        send_at=$8::TIMESTAMP WITH TIME ZONE,
        status=(
            CASE
                WHEN status = 'scheduled' AND $8 IS NULL THEN 'draft'
                ELSE status
            END
        ),
>>>>>>> 7153777b
        headers=$9,
        tags=$10::VARCHAR(100)[],
        messenger=$11,
        template_id=$12,
        archive=$14,
        archive_slug=$15,
        archive_template_id=$16,
        archive_meta=$17,
<<<<<<< HEAD
        sliding_window=$19,
        sliding_window_rate=$20,
        sliding_window_duration=$21,
        run_type=$22,
        traffic_type=$23,
=======
>>>>>>> 7153777b
        updated_at=NOW()
    WHERE id = $1 RETURNING id
),
clists AS (
    -- Reset list relationships
    DELETE FROM campaign_lists WHERE campaign_id = $1 AND NOT(list_id = ANY($13))
),
med AS (
    DELETE FROM campaign_media WHERE campaign_id = $1
    AND ( media_id IS NULL or NOT(media_id = ANY($18))) RETURNING media_id
),
medi AS (
    INSERT INTO campaign_media (campaign_id, media_id, filename)
        (SELECT $1 AS campaign_id, id, filename FROM media WHERE id=ANY($18::INT[]))
        ON CONFLICT (campaign_id, media_id) DO NOTHING
)
INSERT INTO campaign_lists (campaign_id, list_id, list_name)
    (SELECT $1 as campaign_id, id, name FROM lists WHERE id=ANY($13::INT[]))
    ON CONFLICT (campaign_id, list_id) DO UPDATE SET list_name = EXCLUDED.list_name;

-- name: update-campaign-counts
UPDATE campaigns SET
    to_send=(CASE WHEN $2 != 0 THEN $2 ELSE to_send END),
    sent=sent+$3,
    last_subscriber_id=(CASE WHEN $4 > 0 THEN $4 ELSE to_send END),
    updated_at=NOW()
WHERE id=$1;

-- name: update-campaign-status
UPDATE campaigns SET status=$2, updated_at=NOW() WHERE id = $1;

-- name: update-campaign-paused
UPDATE campaigns SET sliding_window=$2, sliding_window_rate=$3, sliding_window_duration=$4, messenger=$5 WHERE id = $1;

-- name: update-campaign-archive
UPDATE campaigns SET
    archive=$2,
    archive_slug=(CASE WHEN $3::TEXT = '' THEN NULL ELSE $3 END),
    archive_template_id=(CASE WHEN $4 > 0 THEN $4 ELSE archive_template_id END),
    archive_meta=(CASE WHEN $5::TEXT != '' THEN $5::JSONB ELSE archive_meta END),
    updated_at=NOW()
    WHERE id=$1;

-- name: delete-campaign
DELETE FROM campaigns WHERE id=$1;

-- name: register-campaign-view
WITH view AS (
    SELECT campaigns.id as campaign_id, subscribers.id AS subscriber_id FROM campaigns
    LEFT JOIN subscribers ON (CASE WHEN $2::TEXT != '' THEN subscribers.uuid = $2::UUID ELSE FALSE END)
    WHERE campaigns.uuid = $1
)
INSERT INTO campaign_views (campaign_id, subscriber_id)
    VALUES((SELECT campaign_id FROM view), (SELECT subscriber_id FROM view));

-- templates
-- name: get-templates
-- Only if the second param ($2) is true, body is returned.
SELECT id, name, type, subject, (CASE WHEN $2 = false THEN body ELSE '' END) as body,
    is_default, created_at, updated_at
    FROM templates WHERE ($1 = 0 OR id = $1) AND ($3 = '' OR type = $3::template_type)
    ORDER BY created_at;

-- name: create-template
INSERT INTO templates (name, type, subject, body) VALUES($1, $2, $3, $4) RETURNING id;

-- name: update-template
UPDATE templates SET
    name=(CASE WHEN $2 != '' THEN $2 ELSE name END),
    subject=(CASE WHEN $3 != '' THEN $3 ELSE name END),
    body=(CASE WHEN $4 != '' THEN $4 ELSE body END),
    updated_at=NOW()
WHERE id = $1;

-- name: set-default-template
WITH u AS (
    UPDATE templates SET is_default=true WHERE id=$1 AND type='campaign' RETURNING id
)
UPDATE templates SET is_default=false WHERE id != $1;

-- name: delete-template
-- Delete a template as long as there's more than one. On deletion, set all campaigns
-- with that template to the default template instead.
WITH tpl AS (
    DELETE FROM templates WHERE id = $1 AND (SELECT COUNT(id) FROM templates) > 1 AND is_default = false RETURNING id
),
def AS (
    SELECT id FROM templates WHERE is_default = true AND type='campaign' LIMIT 1
),
up AS (
    UPDATE campaigns SET template_id = (SELECT id FROM def) WHERE (SELECT id FROM tpl) > 0 AND template_id = $1
)
SELECT id FROM tpl;


-- media
-- name: insert-media
INSERT INTO media (uuid, filename, thumb, content_type, provider, meta, created_at) VALUES($1, $2, $3, $4, $5, $6, NOW()) RETURNING id;

-- name: query-media
SELECT COUNT(*) OVER () AS total, * FROM media
    WHERE ($1 = '' OR filename ILIKE $1) AND provider=$2 ORDER BY created_at DESC OFFSET $3 LIMIT $4;

-- name: get-media
SELECT * FROM media WHERE CASE WHEN $1 > 0 THEN id = $1 ELSE uuid = $2 END;

-- name: delete-media
DELETE FROM media WHERE id=$1 RETURNING filename;

-- links
-- name: create-link
INSERT INTO links (uuid, url) VALUES($1, $2) ON CONFLICT (url) DO UPDATE SET url=EXCLUDED.url RETURNING uuid;

-- name: register-link-click
WITH link AS(
    SELECT id, url FROM links WHERE uuid = $1
)
INSERT INTO link_clicks (campaign_id, subscriber_id, link_id) VALUES(
    (SELECT id FROM campaigns WHERE uuid = $2),
    (SELECT id FROM subscribers WHERE
        (CASE WHEN $3::TEXT != '' THEN subscribers.uuid = $3::UUID ELSE FALSE END)
    ),
    (SELECT id FROM link)
) RETURNING (SELECT url FROM link);

-- name: get-dashboard-charts
SELECT data FROM mat_dashboard_charts;

-- name: get-dashboard-counts
SELECT data FROM mat_dashboard_counts;

-- name: get-settings
SELECT JSON_OBJECT_AGG(key, value) AS settings FROM (SELECT * FROM settings ORDER BY key) t;

-- name: update-settings
UPDATE settings AS s SET value = c.value
    -- For each key in the incoming JSON map, update the row with the key and its value.
    FROM(SELECT * FROM JSONB_EACH($1)) AS c(key, value) WHERE s.key = c.key;

-- name: record-bounce
-- Insert a bounce and count the bounces for the subscriber and either unsubscribe them,
WITH sub AS (
    SELECT id, status FROM subscribers WHERE CASE WHEN $1 != '' THEN uuid = $1::UUID ELSE email = $2 END
),
camp AS (
    SELECT id FROM campaigns WHERE $3 != '' AND uuid = $3::UUID
),
num AS (
    -- Add a +1 to include the current insertion that is happening.
    SELECT COUNT(*) + 1 AS num FROM bounces WHERE subscriber_id = (SELECT id FROM sub) AND type = $4
),
-- block1 and block2 will run when $8 = 'blocklist' and the number of bounces exceed $8.
block1 AS (
    UPDATE subscribers SET status='blocklisted'
    WHERE $9 = 'blocklist' AND (SELECT num FROM num) >= $8 AND id = (SELECT id FROM sub) AND (SELECT status FROM sub) != 'blocklisted'
),
block2 AS (
    UPDATE subscriber_lists SET status='unsubscribed'
    WHERE $9 = 'unsubscribe' AND (SELECT num FROM num) >= $8 AND subscriber_id = (SELECT id FROM sub) AND (SELECT status FROM sub) != 'blocklisted'
),
bounce AS (
    -- Record the bounce if the subscriber is not already blocklisted;
    INSERT INTO bounces (subscriber_id, campaign_id, type, source, meta, created_at)
    SELECT (SELECT id FROM sub), (SELECT id FROM camp), $4, $5, $6, $7
    WHERE NOT EXISTS (SELECT 1 WHERE (SELECT status FROM sub) = 'blocklisted' OR (SELECT num FROM num) > $8)
)
-- This delete  will only run when $9 = 'delete' and the number of bounces exceed $8.
DELETE FROM subscribers
    WHERE $9 = 'delete' AND (SELECT num FROM num) >= $8 AND id = (SELECT id FROM sub);

-- name: query-bounces
SELECT COUNT(*) OVER () AS total,
    bounces.id,
    bounces.type,
    bounces.source,
    bounces.meta,
    bounces.created_at,
    bounces.subscriber_id,
    subscribers.uuid AS subscriber_uuid,
    subscribers.email AS email,
    subscribers.email AS email,
    (
        CASE WHEN bounces.campaign_id IS NOT NULL
        THEN JSON_BUILD_OBJECT('id', bounces.campaign_id, 'name', campaigns.name)
        ELSE NULL END
    ) AS campaign
FROM bounces
LEFT JOIN subscribers ON (subscribers.id = bounces.subscriber_id)
LEFT JOIN campaigns ON (campaigns.id = bounces.campaign_id)
WHERE ($1 = 0 OR bounces.id = $1)
    AND ($2 = 0 OR bounces.campaign_id = $2)
    AND ($3 = 0 OR bounces.subscriber_id = $3)
    AND ($4 = '' OR bounces.source = $4)
ORDER BY %order% OFFSET $5 LIMIT $6;

-- name: delete-bounces
DELETE FROM bounces WHERE CARDINALITY($1::INT[]) = 0 OR id = ANY($1);

-- name: delete-bounces-by-subscriber
WITH sub AS (
    SELECT id FROM subscribers WHERE CASE WHEN $1 > 0 THEN id = $1 ELSE uuid = $2 END
)
DELETE FROM bounces WHERE subscriber_id = (SELECT id FROM sub);


-- name: get-db-info
SELECT JSON_BUILD_OBJECT('version', (SELECT VERSION()),
                        'size_mb', (SELECT ROUND(pg_database_size((SELECT CURRENT_DATABASE()))/(1024^2)))) AS info;

-- name: create-user
INSERT INTO users (username, password_login, password, email, name, type, user_role_id, list_role_id, status)
    VALUES($1, $2, (
        CASE
            -- For user types with password_login enabled, bcrypt and store the hash of the password.
            WHEN $6::user_type != 'api' AND $2 AND $3 != ''
                THEN CRYPT($3, GEN_SALT('bf'))
            WHEN $6 = 'api'
            -- For APIs, store the password (token) as-is.
                THEN $3
            ELSE NULL
        END
    ), $4, $5, $6, (SELECT id FROM roles WHERE id = $7 AND type = 'user'), (SELECT id FROM roles WHERE id = $8 AND type = 'list'), $9) RETURNING id;

-- name: update-user
WITH u AS (
    -- Edit is only allowed if there are more than 1 active super users or
    -- if the only superadmin user's status/role isn't being changed.
    SELECT
        CASE
            WHEN (SELECT COUNT(*) FROM users WHERE id != $1 AND status = 'enabled' AND type = 'user' AND user_role_id = 1) = 0  AND ($8 != 1 OR $10 != 'enabled')
            THEN FALSE
            ELSE TRUE
        END AS canEdit
)
UPDATE users SET
    username=(CASE WHEN $2 != '' THEN $2 ELSE username END),
    password_login=$3,
    password=(CASE WHEN $3 = TRUE THEN (CASE WHEN $4 != '' THEN CRYPT($4, GEN_SALT('bf')) ELSE password END) ELSE NULL END),
    email=(CASE WHEN $5 != '' THEN $5 ELSE email END),
    name=(CASE WHEN $6 != '' THEN $6 ELSE name END),
    type=(CASE WHEN $7 != '' THEN $7::user_type ELSE type END),
    user_role_id=(CASE WHEN $8 != 0 THEN (SELECT id FROM roles WHERE id = $8 AND type = 'user') ELSE user_role_id END),
    list_role_id=(
        CASE
            WHEN $9 < 0 THEN NULL
            WHEN $9 > 0 THEN (SELECT id FROM roles WHERE id = $9 AND type = 'list')
            ELSE list_role_id END
    ),
    status=(CASE WHEN $10 != '' THEN $10::user_status ELSE status END),
    updated_at=NOW()
    WHERE id=$1 AND (SELECT canEdit FROM u) = TRUE;

-- name: delete-users
WITH u AS (
    SELECT COUNT(*) AS num FROM users WHERE NOT(id = ANY($1)) AND user_role_id=1 AND status='enabled'
)
DELETE FROM users WHERE id = ALL($1) AND (SELECT num FROM u) > 0;

-- name: get-users
WITH ur AS (
    SELECT id, name, permissions FROM roles WHERE type = 'user' AND parent_id IS NULL
),
lr AS (
    SELECT r.id, r.name, r.permissions, r.list_id, l.name AS list_name
    FROM roles r
    LEFT JOIN lists l ON r.list_id = l.id
    WHERE r.type = 'list' AND r.parent_id IS NULL
),
lp AS (
    SELECT lr.id AS list_role_id,
        JSONB_AGG(
            JSONB_BUILD_OBJECT(
                'id', COALESCE(cr.list_id, lr.list_id),
                'name', COALESCE(cl.name, lr.list_name),
                'permissions', COALESCE(cr.permissions, lr.permissions)
            )
        ) AS list_role_perms
    FROM lr
    LEFT JOIN roles cr ON cr.parent_id = lr.id AND cr.type = 'list'
    LEFT JOIN lists cl ON cr.list_id = cl.id
    GROUP BY lr.id
)
SELECT 
    users.*,
    ur.id AS user_role_id,
    ur.name AS user_role_name,
    ur.permissions AS user_role_permissions,
    lp.list_role_id,
    lr.name AS list_role_name,
    lp.list_role_perms
FROM users
    LEFT JOIN ur ON users.user_role_id = ur.id
    LEFT JOIN lp ON users.list_role_id = lp.list_role_id
    LEFT JOIN lr ON lp.list_role_id = lr.id
    ORDER BY users.created_at;

-- name: get-user
WITH sel AS (
    SELECT * FROM users
    WHERE
    (
        CASE
            WHEN $1::INT != 0 THEN users.id = $1
            WHEN $2::TEXT != '' THEN username = $2
            WHEN $3::TEXT != '' THEN email = $3
        END
    )
)
SELECT 
    sel.*,
    ur.id AS user_role_id,
    ur.name AS user_role_name,
    ur.permissions AS user_role_permissions,
    lr.id AS list_role_id,
    lr.name AS list_role_name,
    lp.list_role_perms
FROM sel
    LEFT JOIN roles ur ON sel.user_role_id = ur.id AND ur.type = 'user' AND ur.parent_id IS NULL
    LEFT JOIN (
        SELECT r.id, r.name, r.permissions, r.list_id, l.name AS list_name
        FROM roles r
        LEFT JOIN lists l ON r.list_id = l.id
        WHERE r.type = 'list' AND r.parent_id IS NULL
    ) lr ON sel.list_role_id = lr.id
    LEFT JOIN LATERAL (
        SELECT JSONB_AGG(
                JSONB_BUILD_OBJECT(
                    'id', COALESCE(cr.list_id, lr.list_id),
                    'name', COALESCE(cl.name, lr.list_name),
                    'permissions', COALESCE(cr.permissions, lr.permissions)
                )
            ) AS list_role_perms
        FROM roles cr
        LEFT JOIN lists cl ON cr.list_id = cl.id
        WHERE cr.parent_id = lr.id AND cr.type = 'list'
        GROUP BY lr.id
    ) lp ON TRUE;


-- name: get-api-tokens
SELECT username, password FROM users WHERE status='enabled' AND type='api';

-- name: login-user
WITH u AS (
    SELECT users.*, r.name as role_name, r.permissions FROM users
    LEFT JOIN roles r ON (r.id = users.user_role_id)
    WHERE username = $1 AND status != 'disabled' AND password_login = TRUE
    AND CRYPT($2, password) = password
)
UPDATE users SET loggedin_at = NOW() WHERE id = (SELECT id FROM u) RETURNING *;

-- name: update-user-profile
UPDATE users SET name=$2, email=(CASE WHEN password_login THEN $3 ELSE email END),
    password=(CASE WHEN $4 = TRUE THEN (CASE WHEN $5 != '' THEN CRYPT($5, GEN_SALT('bf')) ELSE password END) ELSE NULL END)
    WHERE id=$1;

-- name: update-user-login
UPDATE users SET loggedin_at=NOW(), avatar=(CASE WHEN $2 != '' THEN $2 ELSE avatar END) WHERE id=$1;

-- name: get-user-roles
WITH mainroles AS (
    SELECT ur.* FROM roles ur WHERE type = 'user' AND ur.parent_id IS NULL
),
listPerms AS (
    SELECT ur.parent_id, JSONB_AGG(JSONB_BUILD_OBJECT('id', ur.list_id, 'name', lists.name, 'permissions', ur.permissions)) AS listPerms
    FROM roles ur
    LEFT JOIN lists ON(lists.id = ur.list_id)
    WHERE ur.parent_id IS NOT NULL GROUP BY ur.parent_id
)
SELECT p.*, COALESCE(l.listPerms, '[]'::JSONB) AS "list_permissions" FROM mainroles p
    LEFT JOIN listPerms l ON p.id = l.parent_id ORDER BY p.created_at;

-- name: get-list-roles
WITH mainroles AS (
    SELECT ur.* FROM roles ur WHERE type = 'list' AND ur.parent_id IS NULL
),
listPerms AS (
    SELECT ur.parent_id, JSONB_AGG(JSONB_BUILD_OBJECT('id', ur.list_id, 'name', lists.name, 'permissions', ur.permissions)) AS listPerms
    FROM roles ur
    LEFT JOIN lists ON(lists.id = ur.list_id)
    WHERE ur.parent_id IS NOT NULL GROUP BY ur.parent_id
)
SELECT p.*, COALESCE(l.listPerms, '[]'::JSONB) AS "list_permissions" FROM mainroles p
    LEFT JOIN listPerms l ON p.id = l.parent_id ORDER BY p.created_at;


-- name: create-role
INSERT INTO roles (name, type, permissions, created_at, updated_at) VALUES($1, $2, $3, NOW(), NOW()) RETURNING *;

-- name: upsert-list-permissions
WITH d AS (
    -- Delete lists that aren't included.
    DELETE FROM roles WHERE parent_id = $1 AND list_id != ALL($2::INT[])
),
p AS (
    -- Get (list_id, perms[]), (list_id, perms[])
    SELECT UNNEST($2) AS list_id, JSONB_ARRAY_ELEMENTS(TO_JSONB($3::TEXT[][])) AS perms
)
INSERT INTO roles (parent_id, list_id, permissions, type)
    SELECT $1, list_id, ARRAY_REMOVE(ARRAY(SELECT JSONB_ARRAY_ELEMENTS_TEXT(perms)), ''), 'list' FROM p
    ON CONFLICT (parent_id, list_id) DO UPDATE SET permissions = EXCLUDED.permissions;

-- name: delete-list-permission
DELETE FROM roles WHERE parent_id=$1 AND list_id=$2;

-- name: update-role
UPDATE roles SET name=$2, permissions=$3 WHERE id=$1 and parent_id IS NULL RETURNING *;

-- name: delete-role
DELETE FROM roles WHERE id=$1;<|MERGE_RESOLUTION|>--- conflicted
+++ resolved
@@ -880,59 +880,47 @@
     UPDATE campaigns SET
         name=$2,
         subject=$3,
-<<<<<<< HEAD
         body=$4,
         altbody=(CASE WHEN $5 = '' THEN NULL ELSE $5 END),
         content_type=$6::content_type,
         send_at=$7::TIMESTAMP WITH TIME ZONE,
-        status=(CASE WHEN NOT $8 THEN 'draft' ELSE status END),
-=======
-        from_email=$4,
-        body=$5,
-        altbody=(CASE WHEN $6 = '' THEN NULL ELSE $6 END),
-        content_type=$7::content_type,
-        send_at=$8::TIMESTAMP WITH TIME ZONE,
         status=(
             CASE
-                WHEN status = 'scheduled' AND $8 IS NULL THEN 'draft'
+                WHEN status = 'scheduled' AND $7 IS NULL THEN 'draft'
                 ELSE status
             END
         ),
->>>>>>> 7153777b
-        headers=$9,
-        tags=$10::VARCHAR(100)[],
-        messenger=$11,
-        template_id=$12,
-        archive=$14,
-        archive_slug=$15,
-        archive_template_id=$16,
-        archive_meta=$17,
-<<<<<<< HEAD
-        sliding_window=$19,
-        sliding_window_rate=$20,
-        sliding_window_duration=$21,
-        run_type=$22,
-        traffic_type=$23,
-=======
->>>>>>> 7153777b
+        headers=$8,
+        tags=$9::VARCHAR(100)[],
+        messenger=$10,
+        template_id=$11,
+        archive=$13,
+        archive_slug=$14,
+        archive_template_id=$15,
+        archive_meta=$16,
+        sliding_window=$18,
+        sliding_window_rate=$19,
+        sliding_window_duration=$20,
+        run_type=$21,
+        traffic_type=$22,
         updated_at=NOW()
     WHERE id = $1 RETURNING id
 ),
 clists AS (
     -- Reset list relationships
-    DELETE FROM campaign_lists WHERE campaign_id = $1 AND NOT(list_id = ANY($13))
+    DELETE FROM campaign_lists WHERE campaign_id = $1 AND NOT(list_id = ANY($12))
 ),
 med AS (
     DELETE FROM campaign_media WHERE campaign_id = $1
-    AND ( media_id IS NULL or NOT(media_id = ANY($18))) RETURNING media_id
+    AND ( media_id IS NULL or NOT(media_id = ANY($17))) RETURNING media_id
 ),
 medi AS (
     INSERT INTO campaign_media (campaign_id, media_id, filename)
-        (SELECT $1 AS campaign_id, id, filename FROM media WHERE id=ANY($18::INT[]))
+        (SELECT $1 AS campaign_id, id, filename FROM media WHERE id=ANY($17::INT[]))
         ON CONFLICT (campaign_id, media_id) DO NOTHING
 )
 INSERT INTO campaign_lists (campaign_id, list_id, list_name)
-    (SELECT $1 as campaign_id, id, name FROM lists WHERE id=ANY($13::INT[]))
+    (SELECT $1 as campaign_id, id, name FROM lists WHERE id=ANY($12::INT[]))
     ON CONFLICT (campaign_id, list_id) DO UPDATE SET list_name = EXCLUDED.list_name;
 
 -- name: update-campaign-counts
