package main

import (
	"bytes"
	"net/textproto"
	"regexp"
	"strings"

	"github.com/knadh/listmonk/models"
)

const (
	notifTplImport       = "import-status"
	notifTplCampaign     = "campaign-status"
	notifSubscriberOptin = "subscriber-optin"
	notifSubscriberData  = "subscriber-data"
)

var (
	reTitle = regexp.MustCompile(`(?s)<title\s*data-i18n\s*>(.+?)</title>`)
)

// notifData represents params commonly used across different notification
// templates.
type notifData struct {
	RootURL string
	LogoURL string
}

// sendNotification sends out an e-mail notification to admins.
func (app *App) sendNotification(toEmails []string, subject, tplName string, data interface{}, headers textproto.MIMEHeader) error {
	if len(toEmails) == 0 {
		return nil
	}

	var buf bytes.Buffer
	if err := app.notifTpls.tpls.ExecuteTemplate(&buf, tplName, data); err != nil {
		app.log.Printf("error compiling notification template '%s': %v", tplName, err)
		return err
	}
	body := buf.Bytes()

	subject, body = getTplSubject(subject, body)

	m := models.Message{}
	m.ContentType = app.notifTpls.contentType
	m.To = toEmails
	m.Subject = subject
	m.Body = body
<<<<<<< HEAD
	m.From = app.defaultMessenger.From()
	m.Messenger = app.defaultMessenger.UUID()

=======
	m.Messenger = emailMsgr
	m.Headers = headers
>>>>>>> 7153777b
	if err := app.manager.PushMessage(m); err != nil {
		app.log.Printf("error sending admin notification (%s): %v", subject, err)
		return err
	}
	return nil
}

// getTplSubject extrcts any custom i18n subject rendered in the given rendered
// template body. If it's not found, the incoming subject and body are returned.
func getTplSubject(subject string, body []byte) (string, []byte) {
	m := reTitle.FindSubmatch(body)
	if len(m) != 2 {
		return subject, body
	}

	return strings.TrimSpace(string(m[1])), reTitle.ReplaceAll(body, []byte(""))
}<|MERGE_RESOLUTION|>--- conflicted
+++ resolved
@@ -20,13 +20,6 @@
 	reTitle = regexp.MustCompile(`(?s)<title\s*data-i18n\s*>(.+?)</title>`)
 )
 
-// notifData represents params commonly used across different notification
-// templates.
-type notifData struct {
-	RootURL string
-	LogoURL string
-}
-
 // sendNotification sends out an e-mail notification to admins.
 func (app *App) sendNotification(toEmails []string, subject, tplName string, data interface{}, headers textproto.MIMEHeader) error {
 	if len(toEmails) == 0 {
@@ -47,14 +40,10 @@
 	m.To = toEmails
 	m.Subject = subject
 	m.Body = body
-<<<<<<< HEAD
 	m.From = app.defaultMessenger.From()
 	m.Messenger = app.defaultMessenger.UUID()
+	m.Headers = headers
 
-=======
-	m.Messenger = emailMsgr
-	m.Headers = headers
->>>>>>> 7153777b
 	if err := app.manager.PushMessage(m); err != nil {
 		app.log.Printf("error sending admin notification (%s): %v", subject, err)
 		return err
