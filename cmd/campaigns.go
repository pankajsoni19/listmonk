--- conflicted
+++ resolved
@@ -245,11 +245,7 @@
 		return err
 	}
 
-<<<<<<< HEAD
-	if isCampaignalImmutable(cm.Status) {
-=======
 	if !canEditCampaign(cm.Status) {
->>>>>>> 7153777b
 		return echo.NewHTTPError(http.StatusBadRequest, app.i18n.T("campaigns.cantUpdate"))
 	}
 
@@ -612,21 +608,12 @@
 	return c, nil
 }
 
-<<<<<<< HEAD
-// isCampaignalMutable tells if a campaign's in a state where it's
-// properties can be mutated.
-func isCampaignalImmutable(status string) bool {
-	return status == models.CampaignStatusRunning ||
-		status == models.CampaignStatusCancelled ||
-		status == models.CampaignStatusFinished
-=======
 // canEditCampaign returns true if a campaign is in a status where updating
 // its properties is allowed.
 func canEditCampaign(status string) bool {
 	return status == models.CampaignStatusDraft ||
 		status == models.CampaignStatusPaused ||
 		status == models.CampaignStatusScheduled
->>>>>>> 7153777b
 }
 
 // makeOptinCampaignMessage makes a default opt-in campaign message body.
